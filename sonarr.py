from fastapi import APIRouter, Depends, HTTPException, Query
from pydantic import BaseModel, Field
from typing import List, Optional
import httpx
import os
from instance_endpoints import get_sonarr_instance

# Pydantic Models for Sonarr
class Series(BaseModel):
    id: int
    title: str
    path: str
    tvdbId: int
    monitored: bool
    rootFolderPath: str
    qualityProfileId: int
    qualityProfileName: Optional[str] = None
    languageProfileId: int
    year: Optional[int] = None
    seriesType: Optional[str] = None
    tags: List[int] = []
    statistics: dict = {}
    seasons: List[dict] = []

class MoveSeriesRequest(BaseModel):
    rootFolderPath: str = Field(..., description="The new root folder path for the series.")

class QueueItem(BaseModel):
    id: int
    seriesId: int
    episodeId: int
    title: str
    status: Optional[str] = None
    protocol: str
    size: float
    timeLeft: Optional[str] = None
    estimatedCompletionTime: Optional[str] = None
    trackedDownloadStatus: Optional[str] = None
    statusMessages: Optional[List[dict]] = None
    series: Optional[dict] = None
    episode: Optional[dict] = None
    indexer: Optional[str] = None

class HistoryItem(BaseModel):
    id: int
    seriesId: int
    episodeId: int
    sourceTitle: str
    eventType: str
    status: Optional[str] = None
    date: str

# Sonarr API Router
router = APIRouter(
    prefix="/sonarr/{instance_name}",
    tags=["sonarr"],
)

async def sonarr_api_call(instance: dict, endpoint: str, method: str = "GET", params: dict = None, json_data: dict = None):
    """Make an API call to a specific Sonarr instance."""
    headers = {"X-Api-Key": instance["api_key"], "Content-Type": "application/json"}
    url = f"{instance['url']}/api/v3/{endpoint}"
    
    async with httpx.AsyncClient(timeout=30.0) as client:
        try:
            if method == "GET":
                response = await client.get(url, headers=headers, params=params)
            elif method == "POST":
                response = await client.post(url, headers=headers, json=json_data, params=params)
            elif method == "PUT":
                response = await client.put(url, headers=headers, json=json_data, params=params)
            elif method == "DELETE":
                response = await client.delete(url, headers=headers, params=params)
            else:
                raise HTTPException(status_code=405, detail="Method not allowed")
            
            response.raise_for_status()
            # For DELETE requests that return no content
            if response.status_code == 204 or not response.text:
                return None
            return response.json()
        except httpx.HTTPStatusError as e:
            raise HTTPException(status_code=e.response.status_code, detail=f"Sonarr API error: {e.response.text}")
        except Exception as e:
            raise HTTPException(status_code=500, detail=f"Error communicating with Sonarr: {str(e)}")

class Episode(BaseModel):
    id: int
    seriesId: int
    episodeFileId: int
    seasonNumber: int
    episodeNumber: int
    title: str
    airDate: Optional[str] = None
    monitored: bool

@router.get("/series/{series_id}/episodes", response_model=List[Episode], summary="Get all episodes for a series", operation_id="get_sonarr_episodes")
async def get_episodes(series_id: int, instance: dict = Depends(get_sonarr_instance)):
    """Retrieves all episodes for a given series."""
    return await sonarr_api_call(instance, "episode", params={"seriesId": series_id})

@router.get("/library", response_model=List[Series], summary="Check if a series exists in the Sonarr library", operation_id="find_sonarr_series")
async def find_series_in_library(
    term: Optional[str] = Query(default=None, description="The search term to filter by."),
    page: int = Query(default=1, description="The page number to retrieve."),
    page_size: int = Query(default=25, description="The number of items per page."),
    instance: dict = Depends(get_sonarr_instance)
):
    """Search the Sonarr library with in-app pagination."""

    if term is None or len(term.strip()) < 3:
        raise HTTPException(status_code=400, detail="Search term must be at least 3 characters long.")

    all_series = await sonarr_api_call(instance, "series") or []

    quality_profiles = await sonarr_api_call(instance, "qualityprofile")
    quality_profile_map = {qp["id"]: qp["name"] for qp in quality_profiles}

    filtered_series = []
    for s in all_series:
        if term.lower() in s.get("title", "").lower():
            if "qualityProfileId" in s:
                s["qualityProfileName"] = quality_profile_map.get(s["qualityProfileId"], "Unknown")
            filtered_series.append(s)

    start_index = (page - 1) * page_size
    end_index = start_index + page_size
    return filtered_series[start_index:end_index]

@router.get("/search", summary="Search for a new series by term")
async def search_series(term: str, instance: dict = Depends(get_sonarr_instance)):
    """Searches for a new series by term and returns the TVDB ID."""
    return await sonarr_api_call(instance, "series/lookup", params={"term": term})

@router.get("/lookup", summary="Search for a new series to add to Sonarr")
async def lookup_series(term: str, instance: dict = Depends(get_sonarr_instance)):
    """Searches for a new series by a search term. This is the first step to add a new series."""
    return await sonarr_api_call(instance, "series/lookup", params={"term": term})

@router.put("/series/{sonarr_id}/move", response_model=Series, summary="Move series to new folder", tags=["internal-admin"])
async def move_series(sonarr_id: int, move_request: MoveSeriesRequest, instance: dict = Depends(get_sonarr_instance)):
    """Moves a series to a new root folder and triggers Sonarr to move the files."""
    series = await sonarr_api_call(instance, f"series/{sonarr_id}")
    series_folder_name = os.path.basename(series["path"])
    new_path = os.path.join(move_request.rootFolderPath, series_folder_name)
    
    series["rootFolderPath"] = move_request.rootFolderPath
    series["path"] = new_path
    series["moveFiles"] = True
    
    updated_series = await sonarr_api_call(instance, f"series/{series['id']}", method="PUT", json_data=series)
    return updated_series

class AddSeriesRequest(BaseModel):
    title: Optional[str] = None
    tvdbId: int
    qualityProfileId: Optional[int] = None
    languageProfileId: Optional[int] = None
    rootFolderPath: Optional[str] = None

@router.post("/series", response_model=Series, summary="Add a new series to Sonarr")
async def add_series(request: AddSeriesRequest, instance: dict = Depends(get_sonarr_instance)):
    """Adds a new series to Sonarr by looking it up via its TVDB ID."""
    # First, lookup the series by TVDB ID
    try:
        series_to_add = await sonarr_api_call(instance, f"series/lookup?term=tvdb:{request.tvdbId}")
        if not series_to_add:
            raise HTTPException(status_code=404, detail=f"Series with TVDB ID {request.tvdbId} not found.")
    except Exception as e:
        raise HTTPException(status_code=500, detail=f"Error looking up series: {e}")

    # Get default root folder path and quality profile from environment variables
    root_folder_path = os.environ.get("SONARR_DEFAULT_ROOT_FOLDER_PATH", request.rootFolderPath)
    quality_profile_name = os.environ.get("SONARR_DEFAULT_QUALITY_PROFILE_NAME", None)
    language_profile_id = int(os.environ.get("SONARR_DEFAULT_LANGUAGE_PROFILE_ID", request.languageProfileId or 1))

    if not root_folder_path:
        raise HTTPException(status_code=400, detail="rootFolderPath must be provided either in the request or as an environment variable.")

    # Get quality profiles to find the ID for the given name
    quality_profiles = await sonarr_api_call(instance, "qualityprofile")
    quality_profile_id = None
    if request.qualityProfileId:
        quality_profile_id = request.qualityProfileId
    elif quality_profile_name:
        for profile in quality_profiles:
            if profile["name"].lower() == quality_profile_name.lower():
                quality_profile_id = profile["id"]
                break
    
    if not quality_profile_id:
        raise HTTPException(status_code=400, detail=f"Quality profile '{quality_profile_name}' not found.")

    # Construct the payload for adding the series
    add_payload = {
        "tvdbId": series_to_add[0]["tvdbId"],
        "title": series_to_add[0]["title"],
        "qualityProfileId": quality_profile_id,
        "languageProfileId": language_profile_id,
        "rootFolderPath": root_folder_path,
        "monitored": True,
        "seasons": series_to_add[0]["seasons"],
        "addOptions": {"searchForMissingEpisodes": True}
    }

    # Add the series to Sonarr
    added_series = await sonarr_api_call(instance, "series", method="POST", json_data=add_payload)
    return added_series

@router.post("/sonarr/add_by_title", response_model=Series, summary="Add a new series to Sonarr by title", operation_id="add_series_by_title_sonarr", tags=["internal-admin"])
async def add_series_by_title_sonarr(title: str, instance: dict = Depends(get_sonarr_instance)):
    """Adds a new series to Sonarr by looking it up by title."""
    # First, lookup the series by title
    try:
        lookup_results = await sonarr_api_call(instance, "series/lookup", params={"term": title})
        if not lookup_results:
            raise HTTPException(status_code=404, detail=f"Series with title '{title}' not found.")
    except Exception as e:
        raise HTTPException(status_code=500, detail=f"Error looking up series: {e}")

    # Find the correct series from the lookup results
    series_to_add = lookup_results[0]
    
    if not series_to_add:
        raise HTTPException(status_code=404, detail=f"Series with title '{title}' not found in lookup results.")

    # Get default root folder path and quality profile from environment variables
    root_folder_path = os.environ.get("SONARR_DEFAULT_ROOT_FOLDER_PATH")
    quality_profile_name = os.environ.get("SONARR_DEFAULT_QUALITY_PROFILE_NAME")
    language_profile_id = int(os.environ.get("SONARR_DEFAULT_LANGUAGE_PROFILE_ID", 1))

    if not root_folder_path:
        raise HTTPException(status_code=400, detail="rootFolderPath must be provided either in the request or as an environment variable.")

    # Get quality profiles to find the ID for the given name
    quality_profiles = await sonarr_api_call(instance, "qualityprofile")
    quality_profile_id = None
    if quality_profile_name:
        for profile in quality_profiles:
            if profile["name"].lower() == quality_profile_name.lower():
                quality_profile_id = profile["id"]
                break
    
    if not quality_profile_id:
        raise HTTPException(status_code=400, detail=f"Quality profile '{quality_profile_name}' not found.")

    # Construct the payload for adding the series
    add_payload = {
        "tvdbId": series_to_add["tvdbId"],
        "title": series_to_add["title"],
        "qualityProfileId": quality_profile_id,
        "languageProfileId": language_profile_id,
        "rootFolderPath": root_folder_path,
        "monitored": True,
        "seasons": series_to_add["seasons"],
        "addOptions": {"searchForMissingEpisodes": True}
    }

    # Add the series to Sonarr
    added_series = await sonarr_api_call(instance, "series", method="POST", json_data=add_payload)
    return added_series

@router.get("/queue", response_model=List[QueueItem], summary="Get Sonarr download queue")
async def get_download_queue(instance: dict = Depends(get_sonarr_instance)):
    """Gets the list of items currently being downloaded by Sonarr."""
    queue_data = await sonarr_api_call(instance, "queue")
    # The actual queue items are in the 'records' key
    return queue_data.get("records", [])

@router.get("/history", response_model=List[HistoryItem], summary="Get Sonarr download history")
async def get_download_history(instance: dict = Depends(get_sonarr_instance)):
    """Gets the history of recently grabbed and imported downloads from Sonarr."""
    history_data = await sonarr_api_call(instance, "history")
    # The actual history items are in the 'records' key
    return history_data.get("records", [])

@router.delete("/queue/{queue_id}", status_code=204, summary="Delete item from Sonarr queue", operation_id="delete_sonarr_queue_item")
async def delete_from_queue(queue_id: int, removeFromClient: bool = True, instance: dict = Depends(get_sonarr_instance)):
    """Deletes an item from the Sonarr download queue."""
    params = {"removeFromClient": str(removeFromClient).lower()}
    await sonarr_api_call(instance, f"queue/{queue_id}", method="DELETE", params=params)
    return

class QualityProfile(BaseModel):
    id: int
    name: str

class SeasonUpdateRequest(BaseModel):
    seasonNumber: int
    monitored: bool

class UpdateSeriesRequest(BaseModel):
    monitored: Optional[bool] = None
    qualityProfileId: Optional[int] = None
    languageProfileId: Optional[int] = None
    seasonFolder: Optional[bool] = None
    path: Optional[str] = None
    tags: Optional[List[int]] = None
    newRootFolderPath: Optional[str] = None
    moveFiles: Optional[bool] = False

class UpdateTagsRequest(BaseModel):
    tags: List[int] = Field(..., description="List of tag IDs to assign to the series")

class MonitorRequest(BaseModel):
    monitored: bool

@router.get("/qualityprofiles", response_model=List[QualityProfile], summary="Get quality profiles for TV SHOWS in Sonarr")
async def get_quality_profiles(instance: dict = Depends(get_sonarr_instance)):
    """Retrieves quality profiles for TV SHOWS configured in Sonarr."""
    return await sonarr_api_call(instance, "qualityprofile")


# Helper function to get tag map
async def get_tag_map(instance_config: dict) -> dict:
    """Get a mapping of tag IDs to tag names."""
    url = f"{instance_config['url']}/api/v3/tag"
    headers = {"X-Api-Key": instance_config["api_key"]}
    
    async with httpx.AsyncClient(timeout=30.0) as client:
        response = await client.get(url, headers=headers)
    
    if response.status_code != 200:
        return {}
    
    tags = response.json()
    return {tag['id']: tag['label'] for tag in tags}

# Update the library search to include tag names
@router.get("/library/with-tags", summary="Find TV SHOW with tag names", operation_id="series_with_tags")
async def find_series_with_tags(term: str, instance: dict = Depends(get_sonarr_instance)):
    """Searches library and includes tag names instead of just IDs. Use this for user-facing output."""
    all_series = await sonarr_api_call(instance, "series")
    tag_map = await get_tag_map(instance)
    
    filtered_series = []
    for s in all_series:
        if term.lower() in s.get("title", "").lower():
            # Add tag names
            if "tags" in s and s["tags"]:
                s["tagNames"] = [tag_map.get(tag_id, f"Unknown tag {tag_id}") for tag_id in s["tags"]]
            else:
                s["tagNames"] = []
            filtered_series.append(s)
    
    return filtered_series

# Tag management endpoints
@router.get("/sonarr/tags", summary="Get all tags from Sonarr", operation_id="sonarr_get_tags", tags=["internal-admin"])
async def get_tags(
    instance_config: dict = Depends(get_sonarr_instance),
):
    """Get all tags configured in Sonarr."""
    url = f"{instance_config['url']}/api/v3/tag"
    headers = {"X-Api-Key": instance_config["api_key"]}
    
    async with httpx.AsyncClient(timeout=30.0) as client:
        response = await client.get(url, headers=headers)
    
    if response.status_code != 200:
        raise HTTPException(
            status_code=response.status_code,
            detail=f"Failed to fetch tags: {response.text}"
        )
    
    return response.json()

@router.post("/sonarr/tags", summary="Create a new tag in Sonarr", operation_id="sonarr_create_tag", tags=["internal-admin"])
async def create_tag(
    label: str,
    instance_config: dict = Depends(get_sonarr_instance),
):
    """Create a new tag in Sonarr."""
    url = f"{instance_config['url']}/api/v3/tag"
    headers = {"X-Api-Key": instance_config["api_key"]}
    payload = {"label": label}
    
    async with httpx.AsyncClient(timeout=30.0) as client:
        response = await client.post(url, json=payload, headers=headers)
    
    if response.status_code != 201:
        raise HTTPException(
            status_code=response.status_code,
            detail=f"Failed to create tag: {response.text}"
        )
    
    return response.json()

@router.delete("/sonarr/tags/{tag_id}", status_code=204, operation_id="delete_sonarr_tag", summary="Delete a tag from Sonarr", tags=["internal-admin"])
async def delete_tag(
    tag_id: int,
    instance_config: dict = Depends(get_sonarr_instance),
):
    """Delete a tag from Sonarr by its ID."""
    url = f"{instance_config['url']}/api/v3/tag/{tag_id}"
    headers = {"X-Api-Key": instance_config["api_key"]}
    
    async with httpx.AsyncClient(timeout=30.0) as client:
        response = await client.delete(url, headers=headers)
        
        if response.status_code == 404:
            raise HTTPException(
                status_code=404,
                detail=f"Tag with ID {tag_id} not found"
            )
        elif response.status_code != 200 and response.status_code != 204:
            raise HTTPException(
                status_code=response.status_code,
                detail=f"Failed to delete tag: {response.text}"
            )
        
        return


@router.put("/series/{series_id}", operation_id="update_sonarr_series_properties", summary="Update series properties")
async def update_series_properties(
    series_id: int,
    request: UpdateSeriesRequest,
    instance: dict = Depends(get_sonarr_instance)
):
    """Update series properties like monitoring status, quality profile, tags, etc."""
    # If a new root folder is provided, handle the move operation.
    if request.newRootFolderPath:
        series = await sonarr_api_call(instance, f"series/{series_id}")
        series_folder_name = os.path.basename(series["path"])
        new_path = os.path.join(request.newRootFolderPath, series_folder_name)
        
        series["rootFolderPath"] = request.newRootFolderPath
        series["path"] = new_path
        series["moveFiles"] = request.moveFiles
        
        return await sonarr_api_call(instance, f"series/{series['id']}", method="PUT", json_data=series)

    # Otherwise, perform a standard update.
    series_data = await sonarr_api_call(instance, f"series/{series_id}")
    update_fields = request.dict(exclude_unset=True)
    for key, value in update_fields.items():
        if key in series_data:
            series_data[key] = value
            
    return await sonarr_api_call(instance, f"series/{series_id}", method="PUT", json_data=series_data)

@router.put("/series/{series_id}/tags", summary="Update tags for a TV show in Sonarr (NOT for movies)", operation_id="update_series_tags_sonarr", tags=["internal-admin"])
async def update_series_tags(
    series_id: int,
    request: UpdateTagsRequest,
    instance_config: dict = Depends(get_sonarr_instance),
):
    """Update tags for a series. This replaces all existing tags."""
    # First get the current series data
    series_url = f"{instance_config['url']}/api/v3/series/{series_id}"
    headers = {"X-Api-Key": instance_config["api_key"]}
    
    async with httpx.AsyncClient(timeout=30.0) as client:
        # Get current series data
        series_response = await client.get(series_url, headers=headers)
        if series_response.status_code != 200:
            raise HTTPException(
                status_code=series_response.status_code,
                detail=f"Series not found: {series_response.text}"
            )
        
        # Update tags in series data
        series_data = series_response.json()
        series_data["tags"] = request.tags
        
        # Send updated series data back
        update_response = await client.put(series_url, json=series_data, headers=headers)
        
        if update_response.status_code not in [200, 202]:
            raise HTTPException(
                status_code=update_response.status_code,
                detail=f"Failed to update series tags: {update_response.text}"
            )
        
        return update_response.json()

@router.put("/series/{series_id}/monitor", status_code=200, summary="Update monitoring status for an entire series", operation_id="monitor_sonarr_series", tags=["internal-admin"])
async def monitor_series(series_id: int, request: MonitorRequest, instance: dict = Depends(get_sonarr_instance)):
    """Updates the monitoring status for an entire series."""
    series_data = await sonarr_api_call(instance, f"series/{series_id}")
    series_data["monitored"] = request.monitored
    
    # Cascade the monitoring status to all seasons
    for season in series_data.get("seasons", []):
        season["monitored"] = request.monitored
        
    updated_series = await sonarr_api_call(instance, f"series/{series_id}", method="PUT", json_data=series_data)
    return updated_series

@router.put("/series/{series_id}/seasons/{season_number}/monitor", status_code=200, summary="Update monitoring status for a single season", operation_id="monitor_sonarr_season", tags=["internal-admin"])
async def monitor_season(series_id: int, season_number: int, request: MonitorRequest, instance: dict = Depends(get_sonarr_instance)):
    """Updates the monitoring status for a single season of a series."""
    series_data = await sonarr_api_call(instance, f"series/{series_id}")
    
    # Find the season and update its monitored status
    season_found = False
    for season in series_data.get("seasons", []):
        if season.get("seasonNumber") == season_number:
            season["monitored"] = request.monitored
            season_found = True
            break
            
    if not season_found:
        raise HTTPException(status_code=404, detail=f"Season {season_number} not found in series {series_id}")

    updated_series = await sonarr_api_call(instance, f"series/{series_id}", method="PUT", json_data=series_data)
    return updated_series


@router.post(
    "/series/{series_id}/fix",
    status_code=200,
    summary="Replace a damaged episode file",
    operation_id="fix_sonarr_release",
)
async def fix_series_release(
    series_id: int,
    episode_id: int,
    instance: dict = Depends(get_sonarr_instance)
):
    """Replace a corrupted or unwanted episode file.

    The endpoint deletes the specified file and triggers a search for a new copy.
    It should not be used as a general upgrade mechanism.
    Requires ``episode_id`` from :func:`get_episodes`.
    """
    # 1. Delete the file
    episode_files = await sonarr_api_call(instance, "episodefile", params={"seriesId": series_id})
    files_to_delete = [f["id"] for f in episode_files if episode_id in f.get("episodeIds", [])]

    for file_id in files_to_delete:
        await sonarr_api_call(instance, f"episodefile/{file_id}", method="DELETE")

    # 2. Trigger a new search for the episode
    await sonarr_api_call(instance, "command", method="POST", json_data={"name": "EpisodeSearch", "episodeIds": [episode_id]})

    return {"message": f"Successfully deleted the file for episode {episode_id} and triggered a new search."}


<<<<<<< HEAD
@router.post(
    "/series/{series_id}/episodes/{episode_id}/search",
    status_code=200,
    summary="Search for a single episode",
    operation_id="search_sonarr_episode",
)
async def search_episode(
    series_id: int,
    episode_id: int,
    instance: dict = Depends(get_sonarr_instance),
):
    """Trigger a search for an individual episode without deleting existing files."""

=======
@router.post("/series/{series_id}/season/{season_number}/search", status_code=200, summary="Trigger a search for an entire season", operation_id="season_search")
async def search_season(series_id: int, season_number: int, instance: dict = Depends(get_sonarr_instance)):
    """Triggers a search for all episodes within a season."""
>>>>>>> ecfa7f10
    await sonarr_api_call(
        instance,
        "command",
        method="POST",
<<<<<<< HEAD
        json_data={"name": "EpisodeSearch", "episodeIds": [episode_id]},
    )

    return {"message": f"Triggered search for episode {episode_id}."}


@router.post(
    "/series/{series_id}/seasons/{season_number}/search",
    status_code=200,
    summary="Search for all episodes in a season",
    operation_id="search_sonarr_season",
)
async def search_season(
    series_id: int,
    season_number: int,
    instance: dict = Depends(get_sonarr_instance),
):
    """Trigger a search for every monitored episode in a season."""

=======
        json_data={"name": "SeasonSearch", "seriesId": series_id, "seasonNumber": season_number},
    )
    return {"message": f"Triggered search for season {season_number} of series {series_id}."}


@router.post("/series/{series_id}/search", status_code=200, summary="Trigger a search for an entire series", operation_id="series_search")
async def search_series(series_id: int, instance: dict = Depends(get_sonarr_instance)):
    """Triggers a search for all episodes of a series."""
>>>>>>> ecfa7f10
    await sonarr_api_call(
        instance,
        "command",
        method="POST",
<<<<<<< HEAD
        json_data={"name": "SeasonSearch", "seriesId": series_id, "seasonNumber": season_number},
    )

    return {"message": f"Triggered season search for season {season_number}."}
=======
        json_data={"name": "SeriesSearch", "seriesId": series_id},
    )
    return {"message": f"Triggered search for series {series_id}."}
>>>>>>> ecfa7f10


@router.delete("/series/{series_id}", status_code=200, summary="Delete a series from Sonarr", operation_id="delete_sonarr_series")
async def delete_series(
    series_id: int,
    deleteFiles: bool = True,
    addImportExclusion: bool = False,
    instance: dict = Depends(get_sonarr_instance)
):
    """Deletes a whole series."""
    params = {
        "deleteFiles": str(deleteFiles).lower(),
        "addImportListExclusion": str(addImportExclusion).lower()
    }
    await sonarr_api_call(instance, f"series/{series_id}", method="DELETE", params=params)
    return {"message": f"Series with ID {series_id} has been deleted."}

@router.delete("/series/{series_id}/episodes", status_code=200, summary="Delete a specific episode file from Sonarr", operation_id="delete_sonarr_episode")
async def delete_episode(
    series_id: int,
    season_number: int,
    episode_number: int,
    instance: dict = Depends(get_sonarr_instance)
):
    """Deletes a specific episode file."""
    # Find the episode_id
    episodes = await sonarr_api_call(instance, "episode", params={"seriesId": series_id})
    episode_to_delete = None
    for episode in episodes:
        if episode.get("seasonNumber") == season_number and episode.get("episodeNumber") == episode_number:
            episode_to_delete = episode
            break
    
    if not episode_to_delete or not episode_to_delete.get("hasFile"):
        raise HTTPException(status_code=404, detail=f"Episode S{season_number:02d}E{episode_number:02d} not found or has no file.")

    # Delete the episode file
    episode_file_id = episode_to_delete.get("episodeFileId")
    if episode_file_id:
        await sonarr_api_call(instance, f"episodefile/{episode_file_id}", method="DELETE")
        return {"message": f"Successfully deleted file for episode S{season_number:02d}E{episode_number:02d}."}
    else:
        raise HTTPException(status_code=404, detail="Episode file ID not found.")<|MERGE_RESOLUTION|>--- conflicted
+++ resolved
@@ -538,7 +538,6 @@
     return {"message": f"Successfully deleted the file for episode {episode_id} and triggered a new search."}
 
 
-<<<<<<< HEAD
 @router.post(
     "/series/{series_id}/episodes/{episode_id}/search",
     status_code=200,
@@ -552,16 +551,10 @@
 ):
     """Trigger a search for an individual episode without deleting existing files."""
 
-=======
-@router.post("/series/{series_id}/season/{season_number}/search", status_code=200, summary="Trigger a search for an entire season", operation_id="season_search")
-async def search_season(series_id: int, season_number: int, instance: dict = Depends(get_sonarr_instance)):
-    """Triggers a search for all episodes within a season."""
->>>>>>> ecfa7f10
     await sonarr_api_call(
         instance,
         "command",
         method="POST",
-<<<<<<< HEAD
         json_data={"name": "EpisodeSearch", "episodeIds": [episode_id]},
     )
 
@@ -581,30 +574,26 @@
 ):
     """Trigger a search for every monitored episode in a season."""
 
-=======
-        json_data={"name": "SeasonSearch", "seriesId": series_id, "seasonNumber": season_number},
-    )
-    return {"message": f"Triggered search for season {season_number} of series {series_id}."}
-
-
-@router.post("/series/{series_id}/search", status_code=200, summary="Trigger a search for an entire series", operation_id="series_search")
-async def search_series(series_id: int, instance: dict = Depends(get_sonarr_instance)):
-    """Triggers a search for all episodes of a series."""
->>>>>>> ecfa7f10
     await sonarr_api_call(
         instance,
         "command",
         method="POST",
-<<<<<<< HEAD
         json_data={"name": "SeasonSearch", "seriesId": series_id, "seasonNumber": season_number},
     )
 
     return {"message": f"Triggered season search for season {season_number}."}
-=======
+
+
+@router.post("/series/{series_id}/search", status_code=200, summary="Trigger a search for an entire series", operation_id="series_search")
+async def search_series(series_id: int, instance: dict = Depends(get_sonarr_instance)):
+    """Triggers a search for all episodes of a series."""
+    await sonarr_api_call(
+        instance,
+        "command",
+        method="POST",
         json_data={"name": "SeriesSearch", "seriesId": series_id},
     )
     return {"message": f"Triggered search for series {series_id}."}
->>>>>>> ecfa7f10
 
 
 @router.delete("/series/{series_id}", status_code=200, summary="Delete a series from Sonarr", operation_id="delete_sonarr_series")
